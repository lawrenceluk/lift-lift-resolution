import React, { useState, useEffect, useMemo } from 'react';
import { Exercise, SetResult, Week } from '@/types/workout';
import { SetLogger } from './SetLogger';
import { EditExerciseDialog } from './EditExerciseDialog';
import { ExerciseHistoryDialog } from './ExerciseHistoryDialog';
import { Card, CardContent, CardHeader } from '@/components/ui/card';
import { Badge } from '@/components/ui/badge';
import { Button } from '@/components/ui/button';

import { CircleSlash2, StickyNote, MoreVertical, Pencil, ChevronDown, ChevronUp, ArrowLeftRight, History } from 'lucide-react';
import { useCoachChatContext } from '@/contexts/CoachChatContext';
import { findExerciseHistory } from '@/utils/exerciseHistory';

import {
  Dialog,
  DialogContent,
  DialogDescription,
  DialogFooter,
  DialogHeader,
  DialogTitle,
} from '@/components/ui/dialog';
import {
  DropdownMenu,
  DropdownMenuContent,
  DropdownMenuItem,
  DropdownMenuSeparator,
  DropdownMenuTrigger,
} from '@/components/ui/dropdown-menu';
import { Textarea } from '@/components/ui/textarea';

interface ExerciseViewProps {
  exercise: Exercise;
  allWeeks?: Week[];
  onAddSet: (set: SetResult) => void;
  onUpdateSet: (setNumber: number, updates: Partial<SetResult>) => void;
  onDeleteSet: (setNumber: number) => void;
  onSkip: () => void;
  onUnskip: () => void;
  onUpdateNotes: (notes: string) => void;
  onUpdateExercise: (updates: Partial<Exercise>) => void;
  onUpdateExerciseInAllSessions?: (originalName: string, updates: Partial<Exercise>) => void;
  onUpdateExerciseNotesById?: (exerciseId: string, notes: string) => void;
}

export const ExerciseView: React.FC<ExerciseViewProps> = ({
  exercise,
  allWeeks,
  onAddSet,
  onUpdateSet,
  onDeleteSet,
  onSkip,
  onUnskip,
  onUpdateNotes,
  onUpdateExercise,
  onUpdateExerciseInAllSessions,
  onUpdateExerciseNotesById,
}) => {
  const [isNotesDialogOpen, setIsNotesDialogOpen] = useState(false);
  const [notesText, setNotesText] = useState(exercise.userNotes || '');
  const [isEditDialogOpen, setIsEditDialogOpen] = useState(false);
  const [isHistoryDialogOpen, setIsHistoryDialogOpen] = useState(false);

  const [isCollapsed, setIsCollapsed] = useState(false);
  const { sendMessage } = useCoachChatContext();

  // Memoize exercise history to avoid recalculating on every render
  const exerciseHistory = useMemo(
    () => findExerciseHistory(allWeeks || null, exercise.name, exercise.id),
    [allWeeks, exercise.name, exercise.id]
  );

  // Check if this exercise has historical data (memoized)
  const hasHistory = useMemo(
    () => exerciseHistory.length > 0,
    [exerciseHistory]
  );


  const completedSets = exercise.sets.filter((s) => s.completed).length;
  const skippedSets = exercise.sets.filter((s) => s.skipped).length;
  const totalSets = exercise.workingSets;
  const isComplete = (completedSets + skippedSets) >= totalSets;
  const isSkipped = exercise.skipped;

  // Auto-collapse when all sets are complete or when skipped
  useEffect(() => {
    if (isComplete || isSkipped) {
      setIsCollapsed(true);
    } else {
      setIsCollapsed(false);
    }
  }, [isComplete, isSkipped]);

  const handleToggleSkip = () => {
    if (isSkipped) {
      onUnskip();
    } else {
      onSkip();
    }
  };

  const handleOpenNotesDialog = () => {
    setNotesText(exercise.userNotes || '');
    setIsNotesDialogOpen(true);
  };

  const handleSaveNotes = () => {
    onUpdateNotes(notesText);
    setIsNotesDialogOpen(false);
  };

  const handleCancelNotes = () => {
    setNotesText(exercise.userNotes || '');
    setIsNotesDialogOpen(false);
  };
  
  const handleReplaceExercise = () => {
    sendMessage(`I want to replace ${exercise.name} in this workout`);
  };

  // Reusable action buttons component
  const ActionButtons = () => {
    return (
      <div className="flex items-center gap-1">
        <Button
          variant="ghost"
          size="icon"
          onClick={handleOpenNotesDialog}
          className={`h-8 w-8 hover:text-gray-600 ${exercise.userNotes ? 'text-blue-500' : 'text-gray-400'}`}
        >
          <StickyNote className="w-5 h-5" />
        </Button>
        <DropdownMenu>
          <DropdownMenuTrigger asChild>
            <Button
              variant="ghost"
              size="icon"
              className="h-8 w-8 text-gray-400 hover:text-gray-600"
            >
              <MoreVertical className="w-5 h-5" />
            </Button>
          </DropdownMenuTrigger>
          <DropdownMenuContent align="end">
            {isSkipped ? (
              <DropdownMenuItem onClick={handleToggleSkip}>
                <CircleSlash2 className="w-4 h-4 mr-2" />
                Unskip
              </DropdownMenuItem>
            ) : !isComplete && (
              <DropdownMenuItem onClick={handleToggleSkip}>
                <CircleSlash2 className="w-4 h-4 mr-2" />
                Skip
              </DropdownMenuItem>
            )}
            {(isComplete || isSkipped) && (
              <>
                <DropdownMenuItem onClick={() => setIsCollapsed(!isCollapsed)}>
                  {isCollapsed ? (
                    <>
                      <ChevronDown className="w-4 h-4 mr-2" />
                      Expand
                    </>
                  ) : (
                    <>
                      <ChevronUp className="w-4 h-4 mr-2" />
                      Collapse
                    </>
                  )}
                </DropdownMenuItem>
              </>
            )}
            {!isComplete && !isSkipped && (
              <>
                <DropdownMenuSeparator />
                <DropdownMenuItem onClick={() => setIsEditDialogOpen(true)}>
                  <Pencil className="w-4 h-4 mr-2" />
                  Modify
                </DropdownMenuItem>
                <DropdownMenuItem onClick={handleReplaceExercise}>
                  <ArrowLeftRight className="w-4 h-4 mr-2" />
                  Replace
                </DropdownMenuItem>
              </>
            )}
            {hasHistory && (
              <>
                <DropdownMenuSeparator />
                <DropdownMenuItem onClick={() => setIsHistoryDialogOpen(true)}>
                  <History className="w-4 h-4 mr-2" />
                  History
                </DropdownMenuItem>
              </>
            )}
          </DropdownMenuContent>
        </DropdownMenu>
      </div>
    );
  };

  return (
    <>
      {isCollapsed && (isComplete || isSkipped) ? (
        // Compact collapsed view for completed or skipped exercises
<<<<<<< HEAD
        <Card className={`mb-4 ${isSkipped ? 'bg-gray-50 border-gray-300' : 'bg-gray-50 border-gray-200'}`}>
=======
        <Card className="mb-4 bg-gray-50 border-gray-200">
>>>>>>> 388e9ee7
          <CardHeader className="py-3">
            <div className="flex items-center justify-between gap-2">
              <div className="flex items-center gap-2 flex-1">
                {exercise.groupLabel && (
                  <Badge variant="outline" className="text-xs font-mono">
                    {exercise.groupLabel}
                  </Badge>
                )}
                {isSkipped ? (
                  <Badge variant="destructive" className="bg-gray-500">Skipped</Badge>
                ) : (
                  <Badge className="bg-green-500">Complete</Badge>
                )}
                <div className="flex flex-col">
                  <h3 className="text-sm font-medium text-gray-700">
                    {exercise.name}
                  </h3>
<<<<<<< HEAD
                  {!isSkipped && (
                    <p className="text-xs text-gray-500">
                      {completedSets > 0 && skippedSets > 0
                        ? `${completedSets}/${totalSets} sets completed, ${skippedSets} skipped`
                        : skippedSets > 0
                        ? `${skippedSets}/${totalSets} sets skipped`
                        : `${completedSets}/${totalSets} sets completed`
                      }
                    </p>
                  )}
=======
                  <p className="text-xs text-gray-500">
                    {isSkipped
                      ? `${totalSets} sets - skipped`
                      : completedSets > 0 && skippedSets > 0
                      ? `${completedSets}/${totalSets} sets completed, ${skippedSets} skipped`
                      : skippedSets > 0
                      ? `${skippedSets}/${totalSets} sets skipped`
                      : `${completedSets}/${totalSets} sets completed`
                    }
                  </p>
>>>>>>> 388e9ee7
                </div>
              </div>
              <ActionButtons />
            </div>
          </CardHeader>
        </Card>
      ) : (
        // Expanded view
        <div className="relative">
          <Card className={`mb-4 ${isSkipped ? 'opacity-60 border-gray-300' : ''}`}>
          <CardHeader className="pb-3">
            <div className="flex flex-col items-start justify-between gap-2">
              <div className="flex items-center gap-2">
                {exercise.groupLabel && (
                  <Badge variant="outline" className="text-xs font-mono">
                    {exercise.groupLabel}
                  </Badge>
                )}
                {isSkipped && (
                  <Badge variant="destructive" className="bg-gray-500">Skipped</Badge>
                )}
                {!isSkipped && isComplete && (
                  <Badge className="bg-green-500">Complete</Badge>
                )}
                {!isSkipped && !isComplete && (
                  <Badge variant="outline" className="text-xs font-mono">
                    {totalSets} sets
                  </Badge>
                )}
              </div>
              <div className="flex-1 w-full">
                <div className="flex items-center justify-between gap-2">
                  <h3 className="text-lg font-semibold text-gray-900">
                    {exercise.name}
                  </h3>
                  <ActionButtons />
                </div>
              </div>
            </div>
            {exercise.userNotes && (
              <div
                className="mt-2 p-2 bg-blue-50 rounded border border-blue-200 cursor-pointer hover:bg-blue-100 transition-colors group"
                onClick={handleOpenNotesDialog}
              >
                <div className="flex items-start gap-2">
                  <p className="text-sm text-blue-900 flex-1">{exercise.userNotes}</p>
                  <Pencil className="h-3 w-3 text-blue-600 opacity-0 group-hover:opacity-100 transition-opacity flex-shrink-0 mt-0.5" />
                </div>
              </div>
            )}
          </CardHeader>
          <CardContent>
            {exercise.notes && (
              <p className="text-sm text-gray-600 italic">{exercise.notes}</p>
            )}
            {!isSkipped && (
              <SetLogger
                exercise={exercise}
                allWeeks={allWeeks}
                onAddSet={onAddSet}
                onUpdateSet={onUpdateSet}
                onDeleteSet={onDeleteSet}
              />
            )}
          </CardContent>
        </Card>
        </div>
      )}

      {/* Shared dialogs for both views */}
      <Dialog open={isNotesDialogOpen} onOpenChange={setIsNotesDialogOpen}>
        <DialogContent>
          <DialogHeader>
            <DialogTitle>Exercise Notes</DialogTitle>
            <DialogDescription>
              Add your notes for this exercise (e.g., variations or reminders).
            </DialogDescription>
          </DialogHeader>
          <Textarea
            value={notesText}
            onChange={(e) => setNotesText(e.target.value)}
            placeholder="e.g., Used dumbbells instead of barbell..."
            className="min-h-[100px]"
          />
          <DialogFooter>
            <Button variant="outline" onClick={handleCancelNotes}>
              Cancel
            </Button>
            <Button onClick={handleSaveNotes}>
              Save
            </Button>
          </DialogFooter>
        </DialogContent>
      </Dialog>

      <EditExerciseDialog
        exercise={exercise}
        allWeeks={allWeeks}
        open={isEditDialogOpen}
        onOpenChange={setIsEditDialogOpen}
        onSave={onUpdateExercise}
        onSaveAllSessions={onUpdateExerciseInAllSessions}
      />

      <ExerciseHistoryDialog
        exerciseName={exercise.name}
        history={exerciseHistory}
        open={isHistoryDialogOpen}
        onOpenChange={setIsHistoryDialogOpen}
        onUpdateNote={onUpdateExerciseNotesById}
      />
    </>
  );
};<|MERGE_RESOLUTION|>--- conflicted
+++ resolved
@@ -201,11 +201,7 @@
     <>
       {isCollapsed && (isComplete || isSkipped) ? (
         // Compact collapsed view for completed or skipped exercises
-<<<<<<< HEAD
         <Card className={`mb-4 ${isSkipped ? 'bg-gray-50 border-gray-300' : 'bg-gray-50 border-gray-200'}`}>
-=======
-        <Card className="mb-4 bg-gray-50 border-gray-200">
->>>>>>> 388e9ee7
           <CardHeader className="py-3">
             <div className="flex items-center justify-between gap-2">
               <div className="flex items-center gap-2 flex-1">
@@ -219,11 +215,15 @@
                 ) : (
                   <Badge className="bg-green-500">Complete</Badge>
                 )}
+                {isSkipped ? (
+                  <Badge variant="destructive" className="bg-gray-500">Skipped</Badge>
+                ) : (
+                  <Badge className="bg-green-500">Complete</Badge>
+                )}
                 <div className="flex flex-col">
                   <h3 className="text-sm font-medium text-gray-700">
                     {exercise.name}
                   </h3>
-<<<<<<< HEAD
                   {!isSkipped && (
                     <p className="text-xs text-gray-500">
                       {completedSets > 0 && skippedSets > 0
@@ -234,18 +234,6 @@
                       }
                     </p>
                   )}
-=======
-                  <p className="text-xs text-gray-500">
-                    {isSkipped
-                      ? `${totalSets} sets - skipped`
-                      : completedSets > 0 && skippedSets > 0
-                      ? `${completedSets}/${totalSets} sets completed, ${skippedSets} skipped`
-                      : skippedSets > 0
-                      ? `${skippedSets}/${totalSets} sets skipped`
-                      : `${completedSets}/${totalSets} sets completed`
-                    }
-                  </p>
->>>>>>> 388e9ee7
                 </div>
               </div>
               <ActionButtons />
