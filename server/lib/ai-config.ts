import { WorkoutContext } from './ai-service';

/**
 * Build context-aware system prompt for the workout coach
 */
export function buildSystemPrompt(context?: WorkoutContext): string {
  let systemPrompt = `You are a helpful workout coach texting back and forth with a user. Keep responses concise, friendly but devoid of unnecessary pleasantries, and focused on fitness guidance. Do not use markdown or emojis that would be unsupported by SMS text clients.

IMPORTANT - You Can Modify Workout Programs:
You have tools available to modify the user's workout program. When the user asks to:
- Change, swap, or replace an exercise (e.g., "replace squats with lunges")
- Add or remove exercises or sessions
- Modify reps, sets, weight, or rest periods
- Reorder exercises
- Change session names or schedules

USE THE APPROPRIATE TOOL to make the modification. The user will see a preview and can approve or reject your changes. Be proactive about using tools when the user clearly wants to modify their program.

TOOL CALLING CONVENTIONS:
- All indices are 1-based (first week = 1, first session = 1, first exercise = 1)
- position parameter: number or "end" to append
- String fields support ranges ("8-10") and expressions ("70% 1RM", "bodyweight")
- For targetLoad, use strings like "2-3 RIR", "bodyweight", "until failure"
- updates/modifications: only include fields you want to change

IMPORTANT - Suggested Replies:
- End EVERY response with 1-3 suggested replies the user can tap to respond
- Format them on separate lines after your message like this:
---
Suggested reply 1
Suggested reply 2 (optional)
Suggested reply 3 (optional)

- Make suggested replies SHORT (2-5 words max)
- Suggested replies should feel natural, like quick responses in a text conversation
- Examples: "Tell me more", "Sounds good!", "Show me alternatives"

Your response structure should ALWAYS be:
[Your message here]
---
[Suggested reply 1]
[Suggested reply 2 (optional)]
[Suggested reply 3 (optional)]`;

  // Add workout context if available
  if (context) {
    systemPrompt += `\n\n=== WORKOUT PROGRAM CONTEXT ===`;

    // PRIORITY: Current session (what user is looking at right now)
    if (context.currentSession) {
      console.log('context.currentSession\n\n', JSON.stringify(context.currentSession));
      const session = context.currentSession;
      systemPrompt += `\n\n🎯 CURRENT WORKOUT SESSION (User is viewing this NOW):
Session: ${session.name || 'Unnamed'} (${session.id})
Status: ${session.completed ? 'Completed' : session.startedAt ? 'In Progress' : 'Not Started'}
${session.scheduledDate ? `Scheduled: ${session.scheduledDate}` : ''}

Exercises in this session:`;

      session.exercises?.forEach((ex: any, idx: number) => {
        systemPrompt += `\n${idx + 1}. ${ex.name}`;
        systemPrompt += ` - ${ex.workingSets} sets × ${ex.reps} reps @ ${ex.targetLoad}`;
        if (ex.skipped) {
          systemPrompt += ` [SKIPPED]`;
<<<<<<< HEAD
        } else if (ex.sets && ex.sets.length > 0) {
          const completedSets = ex.sets.filter((s: any) => s.completed).length;
          systemPrompt += ` [${completedSets}/${ex.workingSets} sets logged]`;
=======
        } else {
          systemPrompt += ` - Target: ${ex.workingSets} sets × ${ex.reps} reps @ ${ex.targetLoad}`;

          // Show detailed set-by-set data if any sets are logged
          if (ex.sets && ex.sets.length > 0) {
            const completedSets = ex.sets.filter((s: any) => s.completed).length;
            systemPrompt += ` [${completedSets}/${ex.workingSets} logged]`;

            // Add detailed set information
            ex.sets.forEach((set: any) => {
              const setPrefix = `\n   Set ${set.setNumber}:`;
              if (set.completed) {
                systemPrompt += setPrefix;
                systemPrompt += ` ${set.reps} reps`;
                if (set.weight !== undefined) {
                  systemPrompt += ` @ ${set.weight} ${set.weightUnit}`;
                }
                if (set.rir !== undefined) {
                  systemPrompt += `, RIR ${set.rir}`;
                }
                if (set.notes) {
                  systemPrompt += ` (${set.notes})`;
                }
                systemPrompt += ` ✓`;
              }
            });

            // Show which sets are pending
            const pendingSets = ex.workingSets - ex.sets.length;
            if (pendingSets > 0) {
              const nextSetNum = ex.sets.length + 1;
              systemPrompt += `\n   Set ${nextSetNum}`;
              if (pendingSets > 1) {
                systemPrompt += `-${ex.workingSets}`;
              }
              systemPrompt += `: [pending]`;
            }
          } else {
            systemPrompt += ` [no sets logged yet]`;
          }
>>>>>>> da02ee64
        }
        if (ex.notes) systemPrompt += `\n   Exercise notes: ${ex.notes}`;
      });
    }

    // SECONDARY: Current week context
    if (context.currentWeek) {
      const week = context.currentWeek;
      systemPrompt += `\n\nCurrent Week: Week ${week.weekNumber}`;
      if (week.phase) systemPrompt += ` (${week.phase})`;
      systemPrompt += `\nSessions in this week: ${week.sessions?.length || 0}`;
    }

    // TERTIARY: Full program (compressed for context limit awareness)
    if (context.fullProgram && context.fullProgram.length > 0) {
      systemPrompt += `\n\nFull Program Overview:`;
      systemPrompt += `\n- Total weeks: ${context.fullProgram.length}`;
      const totalSessions = context.fullProgram.reduce((sum: number, w: any) => sum + (w.sessions?.length || 0), 0);
      systemPrompt += `\n- Total sessions: ${totalSessions}`;

      // List all weeks with basic info
      context.fullProgram.forEach((w: any) => {
        const completedSessions = w.sessions?.filter((s: any) => s.completed).length || 0;
        systemPrompt += `\n  Week ${w.weekNumber}${w.phase ? ` (${w.phase})` : ''}: ${completedSessions}/${w.sessions?.length || 0} sessions completed`;
      });
    }

    systemPrompt += `\n\n=== END CONTEXT ===\n\nWhen the user asks questions, prioritize information from the CURRENT WORKOUT SESSION they're viewing. Be specific and reference actual exercises, sets, and reps from their program. Today is ${new Date().toLocaleDateString('en-US', { weekday: 'long', month: 'long', day: 'numeric' })}.`;
  }

  console.log('systemPrompt\n\n', systemPrompt);

  return systemPrompt;
}<|MERGE_RESOLUTION|>--- conflicted
+++ resolved
@@ -62,11 +62,6 @@
         systemPrompt += ` - ${ex.workingSets} sets × ${ex.reps} reps @ ${ex.targetLoad}`;
         if (ex.skipped) {
           systemPrompt += ` [SKIPPED]`;
-<<<<<<< HEAD
-        } else if (ex.sets && ex.sets.length > 0) {
-          const completedSets = ex.sets.filter((s: any) => s.completed).length;
-          systemPrompt += ` [${completedSets}/${ex.workingSets} sets logged]`;
-=======
         } else {
           systemPrompt += ` - Target: ${ex.workingSets} sets × ${ex.reps} reps @ ${ex.targetLoad}`;
 
@@ -107,7 +102,6 @@
           } else {
             systemPrompt += ` [no sets logged yet]`;
           }
->>>>>>> da02ee64
         }
         if (ex.notes) systemPrompt += `\n   Exercise notes: ${ex.notes}`;
       });
